import numpy as np
import torch
import torch.nn as nn
import torch.optim as optim
from torch.optim.lr_scheduler import StepLR

from ..networks import Actor, Critic
from ..utils.info_dict import Info
from ..utils.logger import logger
from ..utils.mpi import mpi_average
from ..utils.pytorch import (compute_gradient_norm, compute_weight_norm,
                             count_parameters, obs2tensor, optimizer_cuda,
                             sync_grads, sync_networks, to_tensor)
from .base_agent import BaseAgent
from .dataset import RandomSampler, ReplayBuffer


class PPOAgent(BaseAgent):
    def __init__(self, config, ob_space, ac_space, env_ob_space):
        super().__init__(config, ob_space)

        self._ac_space = ac_space

        # build up networks
        self._actor = Actor(config, ob_space, ac_space, config.tanh_policy)
        self._old_actor = Actor(config, ob_space, ac_space, config.tanh_policy)
        self._critic = Critic(config, ob_space)
        self._network_cuda(config.device)

        self._actor_optim = optim.Adam(self._actor.parameters(), lr=config.actor_lr)
        self._critic_optim = optim.Adam(self._critic.parameters(), lr=config.critic_lr)

        self._actor_lr_scheduler = StepLR(
            self._actor_optim,
            step_size=self._config.max_global_step // self._config.rollout_length // 5,
            gamma=0.5,
        )
        self._critic_lr_scheduler = StepLR(
            self._critic_optim,
            step_size=self._config.max_global_step // self._config.rollout_length // 5,
            gamma=0.5,
        )

        sampler = RandomSampler()
        self._buffer = ReplayBuffer(
            [
                "ob",
                "ob_next",
                "ac",
                "done",
                "rew",
                "ret",
                "adv",
                "ac_before_activation",
            ],
            config.rollout_length,
            sampler.sample_func,
        )

        if config.is_chef:
            logger.info("Creating a PPO agent")
            logger.info("The actor has %d parameters", count_parameters(self._actor))
            logger.info("The critic has %d parameters", count_parameters(self._critic))

    def store_episode(self, rollouts):
        self._compute_gae(rollouts)
        self._buffer.store_episode(rollouts)

    def _compute_gae(self, rollouts):
        T = len(rollouts["done"])
        ob = rollouts["ob"]
        ob = self.normalize(ob)
        ob = obs2tensor(ob, self._config.device)

        ob_last = rollouts["ob_next"][-1:]
        ob_last = self.normalize(ob_last)
        ob_last = obs2tensor(ob_last, self._config.device)
        done = rollouts["done"]
        rew = rollouts["rew"]

        vpred = self._critic(ob).detach().cpu().numpy()[:, 0]
        vpred_last = self._critic(ob_last).detach().cpu().numpy()[:, 0]
        vpred = np.append(vpred, vpred_last)
        assert len(vpred) == T + 1

        if hasattr(self, "predict_reward"):
            ob = rollouts["ob"]
            ob = self.normalize(ob)
            ob = obs2tensor(ob, self._config.device)
            ac = obs2tensor(rollouts["ac"], self._config.device)
            rew_il = self._predict_reward(ob, ac).cpu().numpy().squeeze()
            rew = (1 - self._config.gail_env_reward) * rew_il[
                :T
            ] + self._config.gail_env_reward * np.array(rew)
            assert rew.shape == (T,)

        adv = np.empty((T,), "float32")
        lastgaelam = 0
        for t in reversed(range(T)):
            nonterminal = 1 - done[t]
            delta = (
                rew[t]
                + self._config.rl_discount_factor * vpred[t + 1] * nonterminal
                - vpred[t]
            )
            adv[t] = lastgaelam = (
                delta
                + self._config.rl_discount_factor
                * self._config.gae_lambda
                * nonterminal
                * lastgaelam
            )

        ret = adv + vpred[:-1]

        assert np.isfinite(adv).all()
        assert np.isfinite(ret).all()

        # update rollouts
<<<<<<< HEAD
        if self._config.advantage_norm:
            rollouts["adv"] = ((adv - adv.mean()) / (adv.std() + 1e-5)).tolist()
        else:
            rollouts["adv"] = adv.tolist()
=======
        if self._config.adv_norm:
            rollouts["adv"] = ((adv - adv.mean()) / adv.std()).tolist()
        else:
            rollouts["adv"] = adv
        if len(adv) == 1:
            rollouts["adv"] = [-1]
>>>>>>> 991f1330

        rollouts["ret"] = ret.tolist()

    def state_dict(self):
        return {
            "actor_state_dict": self._actor.state_dict(),
            "critic_state_dict": self._critic.state_dict(),
            "actor_optim_state_dict": self._actor_optim.state_dict(),
            "critic_optim_state_dict": self._critic_optim.state_dict(),
            "ob_norm_state_dict": self._ob_norm.state_dict(),
        }

    def load_state_dict(self, ckpt):
        if "critic_state_dict" not in ckpt:
            # BC initialization
            logger.warn("Load only actor from BC initialization")
            self._actor.load_state_dict(ckpt["actor_state_dict"], strict=False)
            self._network_cuda(self._config.device)
            self._ob_norm.load_state_dict(ckpt["ob_norm_state_dict"])
            return

        self._actor.load_state_dict(ckpt["actor_state_dict"])
        self._critic.load_state_dict(ckpt["critic_state_dict"])
        self._ob_norm.load_state_dict(ckpt["ob_norm_state_dict"])
        self._network_cuda(self._config.device)

        self._actor_optim.load_state_dict(ckpt["actor_optim_state_dict"])
        self._critic_optim.load_state_dict(ckpt["critic_optim_state_dict"])
        optimizer_cuda(self._actor_optim, self._config.device)
        optimizer_cuda(self._critic_optim, self._config.device)

    def _network_cuda(self, device):
        self._actor.to(device)
        self._old_actor.to(device)
        self._critic.to(device)

    def sync_networks(self):
        sync_networks(self._actor)
        sync_networks(self._critic)

    def train(self):
        train_info = Info()

        self._actor_lr_scheduler.step()
        self._critic_lr_scheduler.step()

        logger.info(
            "Actor lr %f, Critic lr %f",
            self._actor_lr_scheduler.get_lr()[0],
            self._critic_lr_scheduler.get_lr()[0],
        )

        self._copy_target_network(self._old_actor, self._actor)

        num_batches = (
            self._config.ppo_epoch
            * self._config.rollout_length
            // self._config.batch_size
        )
        assert num_batches > 0
        for _ in range(num_batches):
            transitions = self._buffer.sample(self._config.batch_size)
            _train_info = self._update_network(transitions)
            train_info.add(_train_info)

        self._buffer.clear()

        train_info.add(
            {
                "actor_grad_norm": compute_gradient_norm(self._actor),
                "actor_weight_norm": compute_weight_norm(self._actor),
                "critic_grad_norm": compute_gradient_norm(self._critic),
                "critic_weight_norm": compute_weight_norm(self._critic),
            }
        )
        return train_info.get_dict(only_scalar=True)

    def _update_network(self, transitions):
        info = Info()

        # pre-process observations
        o = transitions["ob"]
        o = self.normalize(o)

        bs = len(transitions["done"])
        _to_tensor = lambda x: to_tensor(x, self._config.device)
        o = _to_tensor(o)
        ac = _to_tensor(transitions["ac"])
        a_z = _to_tensor(transitions["ac_before_activation"])
        ret = _to_tensor(transitions["ret"]).reshape(bs, 1)
        adv = _to_tensor(transitions["adv"]).reshape(bs, 1)

        _, _, log_pi, ent = self._actor.act(o, activations=a_z, return_log_prob=True)
        _, _, old_log_pi, _ = self._old_actor.act(
            o, activations=a_z, return_log_prob=True
        )
        if old_log_pi.min() < -100:
            logger.error("sampling an action with a probability of 1e-100")
            import ipdb

            ipdb.set_trace()

        # the actor loss
        entropy_loss = self._config.entropy_loss_coeff * ent.mean()
        ratio = torch.exp(log_pi - old_log_pi)
        surr1 = ratio * adv
        surr2 = (
            torch.clamp(ratio, 1.0 - self._config.ppo_clip, 1.0 + self._config.ppo_clip)
            * adv
        )
        actor_loss = -torch.min(surr1, surr2).mean()

        if (
            not np.isfinite(ratio.cpu().detach()).all()
            or not np.isfinite(adv.cpu().detach()).all()
        ):
            import ipdb

            ipdb.set_trace()
        info["entropy_loss"] = entropy_loss.cpu().item()
        info["actor_loss"] = actor_loss.cpu().item()
        actor_loss += entropy_loss

        # the q loss
        value_pred = self._critic(o)
        value_loss = self._config.value_loss_coeff * (ret - value_pred).pow(2).mean()

        info["value_target"] = ret.mean().cpu().item()
        info["value_predicted"] = value_pred.mean().cpu().item()
        info["value_loss"] = value_loss.cpu().item()

        # update the actor
        self._actor_optim.zero_grad()
        actor_loss.backward()
        if self._config.max_grad_norm:
            torch.nn.utils.clip_grad_norm_(
                self._actor.parameters(), self._config.max_grad_norm
            )
        sync_grads(self._actor)
        self._actor_optim.step()

        # update the critic
        self._critic_optim.zero_grad()
        value_loss.backward()
        if self._config.max_grad_norm:
            torch.nn.utils.clip_grad_norm_(
                self._critic.parameters(), self._config.max_grad_norm
            )
        sync_grads(self._critic)
        self._critic_optim.step()

        # include info from policy
        info.add(self._actor.info)

        return mpi_average(info.get_dict(only_scalar=True))<|MERGE_RESOLUTION|>--- conflicted
+++ resolved
@@ -8,9 +8,16 @@
 from ..utils.info_dict import Info
 from ..utils.logger import logger
 from ..utils.mpi import mpi_average
-from ..utils.pytorch import (compute_gradient_norm, compute_weight_norm,
-                             count_parameters, obs2tensor, optimizer_cuda,
-                             sync_grads, sync_networks, to_tensor)
+from ..utils.pytorch import (
+    compute_gradient_norm,
+    compute_weight_norm,
+    count_parameters,
+    obs2tensor,
+    optimizer_cuda,
+    sync_grads,
+    sync_networks,
+    to_tensor,
+)
 from .base_agent import BaseAgent
 from .dataset import RandomSampler, ReplayBuffer
 
@@ -117,19 +124,10 @@
         assert np.isfinite(ret).all()
 
         # update rollouts
-<<<<<<< HEAD
         if self._config.advantage_norm:
             rollouts["adv"] = ((adv - adv.mean()) / (adv.std() + 1e-5)).tolist()
         else:
             rollouts["adv"] = adv.tolist()
-=======
-        if self._config.adv_norm:
-            rollouts["adv"] = ((adv - adv.mean()) / adv.std()).tolist()
-        else:
-            rollouts["adv"] = adv
-        if len(adv) == 1:
-            rollouts["adv"] = [-1]
->>>>>>> 991f1330
 
         rollouts["ret"] = ret.tolist()
 
