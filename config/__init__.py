""" Define parameters for algorithms. """

import argparse


def str2bool(v):
    return v.lower() == "true"


def str2intlist(value):
    if not value:
        return value
    else:
        return [int(num) for num in value.split(",")]


def str2list(value):
    if not value:
        return value
    else:
        return [num for num in value.split(",")]


def create_parser():
    """
    Creates the argparser.  Use this to add additional arguments
    to the parser later.
    """
    parser = argparse.ArgumentParser(
        "Robot Learning Algorithms",
        formatter_class=argparse.ArgumentDefaultsHelpFormatter,
    )

    # environment
    parser.add_argument(
        "--env", type=str, default="Hopper-v2", help="environment name",
    )
    parser.add_argument("--seed", type=int, default=123)

    add_method_arguments(parser)

    return parser


def add_method_arguments(parser):
    # algorithm
    parser.add_argument(
        "--algo",
        type=str,
        default="sac",
        choices=["sac", "ppo", "ddpg", "td3", "bc", "gail", "dac",],
    )

    # training
    parser.add_argument("--is_train", type=str2bool, default=True)
    parser.add_argument("--resume", type=str2bool, default=True)
    parser.add_argument("--init_ckpt_path", type=str, default=None)
    parser.add_argument("--gpu", type=int, default=None)

    # evaluation
    parser.add_argument("--ckpt_num", type=int, default=None)
    parser.add_argument(
        "--num_eval", type=int, default=1, help="number of episodes for evaluation"
    )

    # environment
    try:
        parser.add_argument("--screen_width", type=int, default=480)
        parser.add_argument("--screen_height", type=int, default=480)
    except:
        pass
    parser.add_argument("--action_repeat", type=int, default=1)

    # misc
    parser.add_argument("--run_prefix", type=str, default=None)
    parser.add_argument("--notes", type=str, default="")

    # log
    parser.add_argument("--average_info", type=str2bool, default=True)
    parser.add_argument("--log_interval", type=int, default=1)
    parser.add_argument("--evaluate_interval", type=int, default=10)
    parser.add_argument("--ckpt_interval", type=int, default=200)
    parser.add_argument("--log_root_dir", type=str, default="log")
    parser.add_argument(
        "--wandb",
        type=str2bool,
        default=False,
        help="set it True if you want to use wandb",
    )
    parser.add_argument("--wandb_entity", type=str, default="clvr")
    parser.add_argument("--wandb_project", type=str, default="robot-learning")
    parser.add_argument("--record_video", type=str2bool, default=True)
    parser.add_argument("--record_video_caption", type=str2bool, default=True)
    try:
        parser.add_argument("--record_demo", type=str2bool, default=False)
    except:
        pass

    # observation normalization
    parser.add_argument("--ob_norm", type=str2bool, default=True)
    parser.add_argument("--max_ob_norm_step", type=int, default=int(1e7))
    parser.add_argument(
        "--clip_obs", type=float, default=200, help="the clip range of observation"
    )
    parser.add_argument(
        "--clip_range",
        type=float,
        default=5,
        help="the clip range after normalization of observation",
    )

    parser.add_argument("--max_global_step", type=int, default=int(1e6))
    parser.add_argument(
        "--batch_size", type=int, default=128, help="the sample batch size"
    )

    add_policy_arguments(parser)

    # arguments specific to algorithms
    args, unparsed = parser.parse_known_args()
    if args.algo == "sac":
        add_sac_arguments(parser)

    elif args.algo == "ddpg":
        add_ddpg_arguments(parser)

    elif args.algo == "td3":
        add_td3_arguments(parser)

    elif args.algo == "ppo":
        add_ppo_arguments(parser)

    elif args.algo == "bc":
        add_il_arguments(parser)
        add_bc_arguments(parser)

    elif args.algo in ["gail", "gaifo", "gaifo-s"]:
        add_il_arguments(parser)
        add_gail_arguments(parser)

    elif args.algo in ["dac"]:
        add_il_arguments(parser)
        add_dac_arguments(parser)

    if args.algo in ["gail", "gaifo", "gaifo-s", "dac"]:
        args, unparsed = parser.parse_known_args()

        if args.gail_rl_algo == "ppo":
            add_ppo_arguments(parser)

        elif args.gail_rl_algo == "sac":
            add_sac_arguments(parser)

        elif args.gail_rl_algo == "td3":
            add_td3_arguments(parser)

    return parser


def add_policy_arguments(parser):
    # network
    parser.add_argument("--policy_mlp_dim", type=str2intlist, default=[256, 256])
    parser.add_argument("--critic_mlp_dim", type=str2intlist, default=[256, 256])
    parser.add_argument("--critic_ensemble", type=int, default=1)
    parser.add_argument(
        "--policy_activation", type=str, default="relu", choices=["relu", "elu", "tanh"]
    )
    parser.add_argument("--tanh_policy", type=str2bool, default=True)
    parser.add_argument("--gaussian_policy", type=str2bool, default=True)

    # encoder
    parser.add_argument(
        "--encoder_type", type=str, default="mlp", choices=["mlp", "cnn"]
    )
    parser.add_argument("--encoder_image_size", type=int, default=84)
    parser.add_argument("--encoder_conv_dim", type=int, default=32)
    parser.add_argument("--encoder_kernel_size", type=str2intlist, default=[3, 3, 3, 3])
    parser.add_argument("--encoder_stride", type=str2intlist, default=[2, 1, 1, 1])
    parser.add_argument("--encoder_conv_output_dim", type=int, default=50)
    parser.add_argument("--encoder_soft_update_weight", type=float, default=0.95)
    args, unparsed = parser.parse_known_args()
    if args.encoder_type == "cnn":
        parser.set_defaults(screen_width=100, screen_height=100)
        parser.set_defaults(policy_mlp_dim=[1024, 1024])
        parser.set_defaults(critic_mlp_dim=[1024, 1024])

    # actor-critic
    parser.add_argument(
        "--actor_lr", type=float, default=3e-4, help="the learning rate of the actor"
    )
    parser.add_argument(
        "--critic_lr", type=float, default=3e-4, help="the learning rate of the critic"
    )
    parser.add_argument(
        "--critic_soft_update_weight",
        type=float,
        default=0.995,
        help="the average coefficient",
    )

    # absorbing state
    parser.add_argument("--absorbing_state", type=str2bool, default=False)


def add_rl_arguments(parser):
    parser.add_argument(
        "--rl_discount_factor", type=float, default=0.99, help="the discount factor"
    )
    parser.add_argument("--warm_up_steps", type=int, default=0)


def add_on_policy_arguments(parser):
    parser.add_argument("--rollout_length", type=int, default=2000)
    parser.add_argument("--gae_lambda", type=float, default=0.95)
    parser.add_argument("--advantage_norm", type=str2bool, default=True)


def add_off_policy_arguments(parser):
    parser.add_argument(
        "--buffer_size", type=int, default=int(1e6), help="the size of the buffer"
    )
    parser.set_defaults(warm_up_steps=1000)


def add_sac_arguments(parser):
    add_rl_arguments(parser)
    add_off_policy_arguments(parser)

    parser.add_argument("--reward_scale", type=float, default=1.0, help="reward scale")
    parser.add_argument("--actor_update_freq", type=int, default=2)
    parser.add_argument("--critic_target_update_freq", type=int, default=2)
    parser.add_argument("--target_entropy", type=float, default=None)
    parser.add_argument("--alpha_init_temperature", type=float, default=0.1)
    parser.add_argument(
        "--alpha_lr", type=float, default=1e-4, help="the learning rate of the actor"
    )
    parser.set_defaults(actor_lr=3e-4)
    parser.set_defaults(critic_lr=3e-4)
    parser.set_defaults(evaluate_interval=5000)
    parser.set_defaults(ckpt_interval=10000)
    parser.set_defaults(log_interval=500)
    parser.set_defaults(critic_soft_update_weight=0.99)
    parser.set_defaults(buffer_size=100000)
    parser.set_defaults(critic_ensemble=2)


def add_ppo_arguments(parser):
    add_rl_arguments(parser)
    add_on_policy_arguments(parser)

    parser.add_argument("--adv_norm", type=str2bool, default=True)
    parser.add_argument("--ppo_clip", type=float, default=0.2)
    parser.add_argument("--value_loss_coeff", type=float, default=0.5)
    parser.add_argument("--action_loss_coeff", type=float, default=1.0)
    parser.add_argument("--entropy_loss_coeff", type=float, default=1e-4)

    parser.add_argument("--ppo_epoch", type=int, default=5)
<<<<<<< HEAD
    parser.add_argument("--max_grad_norm", type=float, default=100)
    parser.set_defaults(ob_norm=True)
=======
    parser.add_argument("--max_grad_norm", type=float, default=None)
>>>>>>> 991f1330
    parser.set_defaults(critic_soft_update_weight=0.995)
    parser.set_defaults(evaluate_interval=20)
    parser.set_defaults(ckpt_interval=20)


def add_ddpg_arguments(parser):
    add_rl_arguments(parser)
    add_off_policy_arguments(parser)

    parser.add_argument("--actor_update_delay", type=int, default=2000)
    parser.add_argument("--actor_update_freq", type=int, default=2)
    parser.add_argument("--actor_target_update_freq", type=int, default=2)
    parser.add_argument("--critic_target_update_freq", type=int, default=2)
    parser.add_argument(
        "--actor_soft_update_weight",
        type=float,
        default=0.995,
        help="the average coefficient",
    )
    parser.set_defaults(critic_soft_update_weight=0.995)

    # epsilon greedy
    parser.add_argument("--epsilon_greedy", type=str2bool, default=False)
    parser.add_argument("--epsilon_greedy_eps", type=float, default=0.3)
    parser.add_argument("--policy_exploration_noise", type=float, default=0.1)

    parser.set_defaults(gaussian_policy=False)

    parser.set_defaults(evaluate_interval=10000)
    parser.set_defaults(ckpt_interval=50000)
    parser.set_defaults(log_interval=1000)


def add_td3_arguments(parser):
    add_ddpg_arguments(parser)

    parser.set_defaults(critic_ensemble=2)

    parser.add_argument("--policy_noise", type=float, default=0.2)
    parser.add_argument("--policy_noise_clip", type=float, default=0.5)


def add_il_arguments(parser):
    parser.add_argument("--demo_path", type=str, default=None, help="path to demos")
    parser.add_argument(
        "--demo_subsample_interval",
        type=int,
        default=1,
        # default=20, # used in GAIL
        help="subsample interval of expert transitions",
    )


def add_bc_arguments(parser):
    parser.set_defaults(gaussian_policy=False)
    parser.set_defaults(max_global_step=100)
    parser.add_argument(
        "--bc_lr", type=float, default=1e-3, help="learning rate for bc"
    )
    parser.add_argument(
        "--val_split",
        type=float,
        default=0,
        help="how much of dataset to leave for validation set",
    )


def add_gail_arguments(parser):
    parser.add_argument("--gail_entropy_loss_coeff", type=float, default=0.0)
    parser.add_argument(
        "--gail_reward", type=str, default="vanilla", choices=["vanilla", "gan", "d"]
    )
    parser.add_argument("--discriminator_lr", type=float, default=1e-4)
    parser.add_argument("--discriminator_mlp_dim", type=str2intlist, default=[256, 256])
    parser.add_argument(
        "--discriminator_activation",
        type=str,
        default="tanh",
        choices=["relu", "elu", "tanh"],
    )
    parser.add_argument("--discriminator_update_freq", type=int, default=4)
    parser.add_argument("--gail_no_action", type=str2bool, default=False)
    parser.add_argument("--gail_env_reward", type=float, default=0.0)
    parser.add_argument("--gail_grad_penalty_coeff", type=float, default=10.0)

    parser.add_argument(
        "--gail_rl_algo", type=str, default="ppo", choices=["ppo", "sac", "td3"]
    )


def add_dac_arguments(parser):
    add_gail_arguments(parser)
    parser.set_defaults(gail_rl_algo="td3")
    parser.set_defaults(absorbing_state=True)


def argparser():
    """ Directly parses the arguments. """
    parser = create_parser()
    args, unparsed = parser.parse_known_args()

    return args, unparsed<|MERGE_RESOLUTION|>--- conflicted
+++ resolved
@@ -248,19 +248,14 @@
     add_rl_arguments(parser)
     add_on_policy_arguments(parser)
 
-    parser.add_argument("--adv_norm", type=str2bool, default=True)
     parser.add_argument("--ppo_clip", type=float, default=0.2)
     parser.add_argument("--value_loss_coeff", type=float, default=0.5)
     parser.add_argument("--action_loss_coeff", type=float, default=1.0)
     parser.add_argument("--entropy_loss_coeff", type=float, default=1e-4)
 
     parser.add_argument("--ppo_epoch", type=int, default=5)
-<<<<<<< HEAD
-    parser.add_argument("--max_grad_norm", type=float, default=100)
+    parser.add_argument("--max_grad_norm", type=float, default=None)
     parser.set_defaults(ob_norm=True)
-=======
-    parser.add_argument("--max_grad_norm", type=float, default=None)
->>>>>>> 991f1330
     parser.set_defaults(critic_soft_update_weight=0.995)
     parser.set_defaults(evaluate_interval=20)
     parser.set_defaults(ckpt_interval=20)
